--- conflicted
+++ resolved
@@ -121,36 +121,6 @@
             oracle_answer (str): The correct answer to compare against.
 
         Returns:
-<<<<<<< HEAD
-            float: The reward value calculated based on the match of the answer to the oracle answer.
-                A reward of 1.0 is given for an exact match.
-                A reward of 0.5 is given if the oracle answer is contained within the answer.
-                A reward of 0.01 is given otherwise.
-        """
-        oracle_answer = oracle_answer.lower()
-        answer_matchs = re.findall(
-            r"<answer>(.*?)</answer>",
-            completion,
-            flags=re.DOTALL,
-        )
-        # TODO: 
-        # must only consider the final reward 
-        # TODO: 
-        # why? the LLM could produce intermediate answers 
-        # TODO: 
-        # ADDITIONAL PARSING IS REQUIRED TO HANDLE 000,000 patterns 
-        # we need to use some symbolic methods to validate i.e. Sympy
-
-        answer = answer_matchs[-1] if answer_matchs else None
-        reward = 0
-        if answer is not None:
-            if answer == oracle_answer:
-                reward = SOLVED_REWARD
-            elif oracle_answer in answer:
-                reward = 0.5
-            else:
-                reward = 0.1
-=======
             Tuple[Optional[List[sympy.Expr | str]], float, Dict[str, str]]:
             A tuple containing the parsed answer, the reward value and a dictionary of failure mode.
         """
@@ -158,7 +128,6 @@
         oracle_answer: List[sympy.Expr | str] = parse(
             oracle_answer,
         )
->>>>>>> 1419c632
 
         # find all the answer matches
         answer_match: List[str] | None = []
@@ -203,24 +172,6 @@
         format_matches = list(
             re.finditer(self.format_pattern, completion, flags=re.DOTALL)
         )
-<<<<<<< HEAD
-        think = think_match.group(1).lower().strip() if think_match else None
-        think_start = think_match.start() if think_match else None
-        think_end = think_match.end() if think_match else None
-
-        reward = 0 
-        # neg_reward = -0.1
-        # if think is not None:
-        #     for illeagel_content in illeagel_contents:
-        #         illeagel_content = illeagel_content.lower().strip()
-        #         if illeagel_content == think:
-        #             return neg_reward
-
-        if think is not None:
-            reward = (think_end - think_start) / len(completion) * 0.1
-        
-        return reward
-=======
 
         # return negative reward in case no format is found
         if not format_matches:
@@ -317,7 +268,6 @@
 
         # compute the rewards and infos
         rewards, infos = [], []
->>>>>>> 1419c632
         
         solved_masks:List[int] = []
         for completion, oracle_answer in zip(completions, oracle_answers):
